// SPDX-License-Identifier: Unlicensed

pragma solidity ^0.7.1;
pragma experimental ABIEncoderV2;

import './LowGasSafeMath.sol';
import './SafeCast.sol';
import './FullMath.sol';
import './FixedPoint96.sol';
import './LiquidityMath.sol';
import './CompoundMath.sol';
import './CurveMath.sol';

import "hardhat/console.sol";

/* @title Curve roll library
 * @notice Provides functionality for rolling swap flows onto a constant-product
 *         AMM liquidity curve. */
library CurveRoll {
    using LowGasSafeMath for uint256;
    using LowGasSafeMath for int256;
    using SafeCast for uint256;
    using LiquidityMath for uint128;
    using CompoundMath for uint256;
    using SafeCast for uint256;
    using CurveMath for CurveMath.CurveState;
    using CurveMath for CurveMath.SwapFrame;
    using CurveMath for uint128;

    /* @notice Applies a given swap flow onto a constant product AMM curve and adjusts
     *   the swap accumulators and curve price. The price target and flows are set
     *   at a point that guarantees incremental collateral safety. 
     *
     * @dev Note that this function does *NOT* check whether the curve is liquidity 
     *   stable through the swap impact. It's the callers job to make sure that the 
     *   impact doesn't cross through any tick barrier that knocks concentrated liquidity
     *   in/out. 
     *
     * @param curve - The current state of the active liquidity curve. After calling
     *   this struct will be updated with the post-swap price. Note that none of the
     *   fee accumulator fields are adjusted. This function does *not* collect or apply
     *   liquidity fees. It's the callers responsibility to handle fees outside this
     *   call.
     * @param flow - The amount of tokens to swap on this leg. Denominated in quote or
     *   base tokens based on the swap object context. In certain cases this number
     *   may be a fixed point estimate based on a price target. Collateral safety
     *   is guaranteed with up to 2 wei of precision loss.
     * @param swap - The in-progress swap object. The accumulator fields will be 
     *   incremented based on the swapped flow and its relevant impact. */
    function rollFlow (CurveMath.CurveState memory curve, uint256 flow,
                       CurveMath.SwapAccum memory swap) internal pure {        
        (uint256 counterFlow, uint160 nextPrice) = deriveImpact(curve, flow, swap.cntx_);
        (int256 paidFlow, int256 paidCounter) = signFlow(flow, counterFlow, swap.cntx_);
        setCurvePos(curve, swap, nextPrice, paidFlow, paidCounter);
    }

    /* @notice Moves a curve to a pre-determined price target, and adjusts the swap flows
     *   as necessary to reach the target. The final curve will end at exactly that price
     *   and the flows are set to guarantee incremental collateral safety.
     *
     * @dev Note that this function does *NOT* check whether the curve is liquidity 
     *   stable through the swap impact. It's the callers job to make sure that the 
     *   impact doesn't cross through any tick barrier that knocks concentrated liquidity
     *   in/out. 
     *
     * @param curve - The current state of the active liquidity curve. After calling
     *   this struct will be updated with the post-swap price. Note that none of the
     *   fee accumulator fields are adjusted. This function does *not* collect or apply
     *   liquidity fees. It's the callers responsibility to handle fees outside this
     *   call.
     * @param price - Price target that the curve will be re-pegged at.
     * @param swap - The in-progress swap object. The accumulator fields will be 
     *   incremented based on the swapped flow and its relevant impact. */
    function rollPrice (CurveMath.CurveState memory curve, uint160 price,
                        CurveMath.SwapAccum memory swap) internal pure {
        (uint256 flow, uint256 counterFlow) = deriveDemand(curve, price, swap);
        (int256 paidFlow, int256 paidCounter) = signFixed(flow, counterFlow, swap.cntx_);
        setCurvePos(curve, swap, price, paidFlow, paidCounter);
    }

    /* @notice Called when a curve has reached its lower bump barrier. Because the 
     *   barrier occurs at the first price in the tick, we need to "shave the price"
     *   down into the next tick. The curve has kicked in liquidity that's only active
     *   below this price, and we need the price to reflect the correct tick. So we burn
     *   an economically meaningless amount of quote token wei to bring the price down
     *   by exactly one unit of precision into the next tick. */
    function shaveAtBump (CurveMath.CurveState memory curve,
                          CurveMath.SwapAccum memory accum) pure internal {
        uint256 burnDown = CurveMath.priceToTokenPrecision
            (curve.activeLiquidity(), curve.priceRoot_, accum.cntx_.isBuy_);
        if (accum.cntx_.isBuy_) {
            setShaveUp(curve, accum, burnDown);
        } else {
            setShaveDown(curve, accum, burnDown);
        }
    }

    function setShaveDown (CurveMath.CurveState memory curve, 
                           CurveMath.SwapAccum memory swap,
                           uint256 burnDown) private pure {
        if (!swap.cntx_.inBaseQty_) {
            require(swap.qtyLeft_ > burnDown, "BD");
            swap.qtyLeft_ = swap.qtyLeft_.sub(burnDown);
        }
        swap.paidQuote_ = swap.paidQuote_.add(burnDown.toInt256());
        if (curve.priceRoot_ > TickMath.MIN_SQRT_RATIO) {
            curve.priceRoot_ -= 1;
        }
    }

    function setShaveUp (CurveMath.CurveState memory curve, 
                           CurveMath.SwapAccum memory swap,
                           uint256 burnDown) private pure {
        if (swap.cntx_.inBaseQty_) {
            require(swap.qtyLeft_ > burnDown, "BD");
            swap.qtyLeft_ = swap.qtyLeft_.sub(burnDown);
        }
        swap.paidBase_ = swap.paidBase_.add(burnDown.toInt256());
        if (curve.priceRoot_ < TickMath.MAX_SQRT_RATIO - 1) {
            curve.priceRoot_ += 1;
        }
    }

    function setCurvePos (CurveMath.CurveState memory curve, 
                          CurveMath.SwapAccum memory swap, uint160 price,
                          int256 paidFlow, int256 paidCounter) private pure {
        uint256 spent = flowToSpent(paidFlow, swap.cntx_);
        swap.qtyLeft_ = spent >= swap.qtyLeft_ ? 0 :
            swap.qtyLeft_.sub(spent);
        swap.paidBase_ = swap.paidBase_.add
            (swap.cntx_.inBaseQty_ ? paidFlow : paidCounter);
        swap.paidQuote_ = swap.paidQuote_.add
            (swap.cntx_.inBaseQty_ ? paidCounter : paidFlow);        
        curve.priceRoot_ = price;
    }

    /* @notice Convert a signed paid flow to a decrement to apply to swap qty left. */
    function flowToSpent (int256 paidFlow, CurveMath.SwapFrame memory cntx)
        private pure returns (uint256) {
        int256 spent = cntx.isFlowInput() ? paidFlow : -paidFlow;
        if (spent < 0) { return 0; }
        return uint256(spent);
    }

    /* @notice Calculates the flow and counterflow associated with moving the constant
     *         product curve to a target price.
     * @dev    Both sides of the flow are rounded down at up to 2 wei of precision loss
     *         (see CurveMath.sol). The results should not be used directly without 
     *         buffering the counterflow in the direction of collateral support. */
    function deriveDemand (CurveMath.CurveState memory curve, uint160 price,
                           CurveMath.SwapAccum memory swap) private pure
        returns (uint256 flow, uint256 counterFlow) {
        uint128 liq = curve.activeLiquidity();
        uint256 baseFlow = liq.deltaBase(curve.priceRoot_, price);
        uint256 quoteFlow = liq.deltaQuote(curve.priceRoot_, price);
        if (swap.cntx_.inBaseQty_) {
            (flow, counterFlow) = (baseFlow, quoteFlow);
        } else {
            (flow, counterFlow) = (quoteFlow, baseFlow);
            
        }
    }

    /* @notice Given a fixed swap flow on a constant product AMM curve, calculates
     *   the final price and counterflow. This function assumes that the AMM curve is
     *   constant product stable through the impact range. It's the caller's 
     *   responsibility to check that we're not passing liquidity bump tick boundaries.
     *
     * @dev The price and counter-flow guarantee collateral stability on the AMM curve.
     *   Because of fixed-point effects the price may be arbitarily rounded, but the 
     *   counter-flow will always be set correctly to match. The result of this function
     *   is based on the AMM curve being constant through the entire range. Note that 
     *   this function only calulcates a result it does *not* write into the Curve or 
     *   Swap structs.
     *
     * @param curve The constant-product AMM curve
     * @param flow  The fixed token flow from the side the swap is denominated in.
     * @param cntx  The context of the executiing swap
     *
     * @return counterFlow The magnitude of token flow on the opposite side the swap
     *                     is denominated in. Note that this value is *not* signed. Also
     *                     note that this value is always rounded down. 
     * @return nextPrice   The ending price of the curve assumign the full flow is 
     *                     processed. Note that this value is *not* written into the 
     *                     curve struct. */
    function deriveImpact (CurveMath.CurveState memory curve, uint256 flow,
                           CurveMath.SwapFrame memory cntx) internal pure
        returns (uint256 counterFlow, uint160 nextPrice) {
        uint128 liq = curve.activeLiquidity();
        nextPrice = deriveFlowPrice(curve.priceRoot_, liq, flow, cntx);

        /* We calculate the counterflow exactly off the computed price. Ultimately safe
         * collateralization only cares about the price, not the contravening flow.
         * Therefore we always compute based on the final, rounded price, not from the
         * original fixed flow. */
        counterFlow = !cntx.inBaseQty_ ?
            liq.deltaBase(curve.priceRoot_, nextPrice) :
            liq.deltaQuote(curve.priceRoot_, nextPrice);
    }

    /* @dev The end price is always rounded to the inside of the flow token:
     *
     *       Flow   |   Dir   |  Price Roudning  | Loss of Precision
     *     ---------------------------------------------------------------
     *       Base   |   Buy   |     Down         |    1 wei
     *       Base   |   Sell  |     Down         |    1 wei
     *       Quote  |   Buy   |     Up           |   Arbitrary
     *       Quote  |   Buy   |     Up           |   Arbitrary
     * 
     *   This guarantees that the pool is adaquately collateralized given the flow of the
     *   fixed side. Because of the arbitrary roudning, it's critical that the counter-
     *   flow is computed using the exact price returned by this function, and not 
     *   independently. */
    function deriveFlowPrice (uint160 price, uint128 liq,
                              uint256 flow, CurveMath.SwapFrame memory cntx)
        private pure returns (uint160) {
        uint256 curvePrice = cntx.inBaseQty_ ?
            calcBaseFlowPrice(price, liq, flow, cntx.isBuy_) :
            calcQuoteFlowPrice(price, liq, flow, cntx.isBuy_);

        if (curvePrice >= TickMath.MAX_SQRT_RATIO) { return TickMath.MAX_SQRT_RATIO - 1;}
        if (curvePrice < TickMath.MIN_SQRT_RATIO) { return TickMath.MIN_SQRT_RATIO; }
        return curvePrice.toUint160();
    }

<<<<<<< HEAD
    /* Because the base flow is fixed, we want to always set the price to in favor of 
     * base token over-collateralization. Upstream, we'll independently set quote token
     * flows based off the price calculated here. Since higher price increases base 
     * collateral, we round price down regardless of whether the fixed base flow is a 
     * buy or a sell. 
     *
     * This seems counterintuitive when base token is the output, but even then moving 
     * the price further down will increase the quote token input and over-collateralize
     * the base token. The max loss of precision is 1 unit of fixed-point price. */
    function calcBaseFlowPrice (uint256 price, uint128 liq, uint256 flow, bool isBuy)
        private pure returns (uint256) {
        uint256 priceDelta = FullMath.mulDivTrapZero(flow, FixedPoint96.Q96, liq);
        if (isBuy) {
            return price.add(priceDelta);
        } else {
            if (priceDelta >= price) { return 0; }
            return price.sub(priceDelta.add(1));
=======
    function signFlow (uint256 flow, CurveMath.SwapFrame memory cntx)
        private pure returns (int256) {
        if (cntx.inBaseQty_ == cntx.isBuy_) {
            return flow.toInt256();
        } else {
            return -(flow.toInt256());
>>>>>>> ce79a796
        }
    }

    /* The same rounding logic as calcBaseFlowPrice applies, but because it's the 
     * opposite side we want to conservatively round the price *up*, regardless of 
     * whether it's a buy or sell. 
     * 
     * Calculating flow price for quote flow is more complex because the flow delta 
     * applies to the inverse of the price. So when calculating the inverse, we make 
     * sure to round in the direction that founds up the final price.
     *
     * Because the calculation involves multiple nested divisors there's an arbitrary 
     * loss of precision due to rounding. However this is almost always small unless
     * liquidity is very small, flow is very large or price is very extreme. */
    function calcQuoteFlowPrice (uint256 price, uint128 liq, uint256 flow, bool isBuy)
        private pure returns (uint256) {
        // Since this is a term in the quotient rounding down, rounds up the final price
        uint256 invPrice = FullMath.mulDiv(FixedPoint96.Q96, FixedPoint96.Q96, price);
        // This is also a quotient term so we use this function's round down logic
        uint256 invNext = calcBaseFlowPrice(invPrice, liq, flow, !isBuy);
        if (invNext == 0) { return TickMath.MAX_SQRT_RATIO; }
        // Round up the final division operation. 
        return FullMath.mulDiv(FixedPoint96.Q96, FixedPoint96.Q96, invNext) + 1;
    }


    // Max round precision loss is 2 wei, but a 4 wei cushion provides extra margin
    // and is economically meaningless.
    int256 constant ROUND_PRECISION_WEI = 4;

    /* @notice Correctly assigns the signed direction to the unsigned flow and counter
     *   flow magnitudes that were previously computed for a fixed flow swap. Positive 
     *   sign implies the flow is being received by the pool, negative that it's being 
     *   received by the user. */
    function signFlow (uint256 flowMagn, uint256 counterMagn,
                       CurveMath.SwapFrame memory cntx)
        private pure returns (int256 flow, int256 counter) {
        (flow, counter) = signMagn(flowMagn, counterMagn, cntx);
        // Conservatively round directional counterflow in the direction of the pool's
        // collateral. Don't round swap flow because that's a fixed target. 
        counter = counter + ROUND_PRECISION_WEI;
    }

    /* @notice Same as signFixed, but used for the flow from a price target swap leg. */
    function signFixed (uint256 flowMagn, uint256 counterMagn,
                        CurveMath.SwapFrame memory cntx)
        private pure returns (int256 flow, int256 counter) {
        (flow, counter) = signMagn(flowMagn, counterMagn, cntx);
        // In a price target, bothsides of the flow are floating, and have to be rounded
        // in pool's favor to conservatively accomodate the price precision.
        flow = flow + ROUND_PRECISION_WEI;
        counter = counter + ROUND_PRECISION_WEI;
    }
    
    function signMagn (uint256 flowMagn, uint256 counterMagn,
                       CurveMath.SwapFrame memory cntx)
        private pure returns (int256 flow, int256 counter) {
        if (cntx.isFlowInput()) {
            (flow, counter) = (flowMagn.toInt256(), -(counterMagn.toInt256()));
        } else {
            (flow, counter) = (-(flowMagn.toInt256()), counterMagn.toInt256());
        }
        
        
    }
}<|MERGE_RESOLUTION|>--- conflicted
+++ resolved
@@ -223,7 +223,6 @@
         return curvePrice.toUint160();
     }
 
-<<<<<<< HEAD
     /* Because the base flow is fixed, we want to always set the price to in favor of 
      * base token over-collateralization. Upstream, we'll independently set quote token
      * flows based off the price calculated here. Since higher price increases base 
@@ -241,14 +240,6 @@
         } else {
             if (priceDelta >= price) { return 0; }
             return price.sub(priceDelta.add(1));
-=======
-    function signFlow (uint256 flow, CurveMath.SwapFrame memory cntx)
-        private pure returns (int256) {
-        if (cntx.inBaseQty_ == cntx.isBuy_) {
-            return flow.toInt256();
-        } else {
-            return -(flow.toInt256());
->>>>>>> ce79a796
         }
     }
 
